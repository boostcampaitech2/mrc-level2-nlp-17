--- conflicted
+++ resolved
@@ -1,153 +1,154 @@
-from dataclasses import asdict, dataclass, field
-from typing import Any, Dict, List, Optional
-
-
-@dataclass
-class ModelArguments:
-    """
-    Arguments pertaining to which model/config/tokenizer we are going to fine-tune from.
-    """
-
-    model_name_or_path: str = field(
-        default="klue/roberta-large",
-        metadata={
-            "help": "Path to pretrained model or model identifier from huggingface.co/models  klue/roberta-large klue/bert-base"
-        },
-    )
-
-    is_roberta: bool = field(default=True, metadata={"help": "use Reberta model"})
-
-    config_name: Optional[str] = field(
-        default=None,
-        metadata={
-            "help": "Pretrained config name or path if not the same as model_name"
-        },
-    )
-    tokenizer_name: Optional[str] = field(
-        default=None,
-        metadata={
-            "help": "Pretrained tokenizer name or path if not the same as model_name"
-        },
-    )
-
-    retrieval_model: str = field(
-        default="ElasticSearch",
-        metadata={
-            "help": "Using 'SparseRetrieval', 'DenseRetrieval', 'ElasticSearch', 'DenseAndElasticRetrieval' for retieval"
-        },
-    )
-
-
-@dataclass
-class DataTrainingArguments:
-    """
-    Arguments pertaining to what data we are going to input our model for training and eval.
-    """
-
-    data_path: Optional[str] = field(
-        default="../data",
-        metadata={"help": "data path"},
-    )
-
-    context_path: Optional[str] = field(
-        default="wikipedia_documents.json",
-        metadata={"help": "data path"},
-    )
-
-    dataset_name: Optional[str] = field(
-        default="../data/train_dataset",
-        metadata={"help": "The name of the dataset to use."},
-    )
-    overwrite_cache: bool = field(
-        default=False,
-        metadata={"help": "Overwrite the cached training and evaluation sets"},
-    )
-    preprocessing_num_workers: Optional[int] = field(
-        default=None,
-        metadata={"help": "The number of processes to use for the preprocessing."},
-    )
-    max_seq_length: int = field(
-        default=384,
-        metadata={
-            "help": "The maximum total input sequence length after tokenization. Sequences longer "
-            "than this will be truncated, sequences shorter will be padded."
-        },
-    )
-    pad_to_max_length: bool = field(
-        default=False,
-        metadata={
-            "help": "Whether to pad all samples to `max_seq_length`. "
-            "If False, will pad the samples dynamically when batching to the maximum length in the batch (which can "
-            "be faster on GPU but will be slower on TPU)."
-        },
-    )
-    doc_stride: int = field(
-        default=128,
-        metadata={
-            "help": "When splitting up a long document into chunks, how much stride to take between chunks."
-        },
-    )
-    max_answer_length: int = field(
-        default=30,
-        metadata={
-            "help": "The maximum length of an answer that can be generated. This is needed because the start "
-            "and end predictions are not conditioned on one another."
-        },
-    )
-    eval_retrieval: bool = field(
-        default=True,
-        metadata={"help": "Whether to run passage retrieval using sparse embedding."},
-    )
-    num_clusters: int = field(
-        default=64, metadata={"help": "Define how many clusters to use for faiss."}
-    )
-    top_k_retrieval: int = field(
-        default=10,
-        metadata={
-            "help": "Define how many top-k passages to retrieve based on similarity."
-        },
-    )
-    use_faiss: bool = field(
-        default=False, metadata={"help": "Whether to build with faiss"}
-    )
-    do_retrieval_example: bool = field(
-        default=False, metadata={"help": "To Show retrieval example"}
-    )
-    pretrain_dense_encoder: bool = field(
-        default=False, metadata={"help": "whether to pretrain dense encoder"}
-    )
-
-    do_train_dense_retrieval: bool = field(
-        default=False, metadata={"help": "To Train Dense retrieval"}
-    )
-
-    use_pretrained_dense_encoder: bool = field(
-        default=False, metadata={"help": "use pretrained dense encoder"}
-    )
-
-    p_with_n_num: int = field(
-        default=20,
-        metadata={
-            "help": "When Train Dense retrieval, input positive and negative passage num per one question"
-        },
-    )
-    pretrain_max_dataset_num: int = field(
-        default=10000,
-        metadata={"help": "Dense Retrieval를 pretrain할 때 사용할 ict dataset의 question의 갯수"},
-    )
-
-<<<<<<< HEAD
-    do_preprocessing: bool = field(
-        default=False,
-        metadata={"help": "Whether to remove other characters in preprocessing"},
-    )
-
-    do_postprocessing: bool = field(
-        default=False,
-        metadata={"help": "Whether to remove ending pos starting with J in postprocessing"},
-=======
-    merge_context_num: int = field(
-        default=3,
-        metadata={"help": "top-1 부터 top-num까지 context merge한 결과를 누적하여 데이터셋으로 저장"},
->>>>>>> 52147196
-    )
+from dataclasses import asdict, dataclass, field
+from typing import Any, Dict, List, Optional
+
+
+@dataclass
+class ModelArguments:
+    """
+    Arguments pertaining to which model/config/tokenizer we are going to fine-tune from.
+    """
+
+    model_name_or_path: str = field(
+        default="klue/roberta-large",
+        metadata={
+            "help": "Path to pretrained model or model identifier from huggingface.co/models  klue/roberta-large klue/bert-base"
+        },
+    )
+
+    is_roberta: bool = field(default=True, metadata={"help": "use Reberta model"})
+
+    config_name: Optional[str] = field(
+        default=None,
+        metadata={
+            "help": "Pretrained config name or path if not the same as model_name"
+        },
+    )
+    tokenizer_name: Optional[str] = field(
+        default=None,
+        metadata={
+            "help": "Pretrained tokenizer name or path if not the same as model_name"
+        },
+    )
+
+    retrieval_model: str = field(
+        default="ElasticSearch",
+        metadata={
+            "help": "Using 'SparseRetrieval', 'DenseRetrieval', 'ElasticSearch', 'DenseAndElasticRetrieval' for retieval"
+        },
+    )
+
+
+@dataclass
+class DataTrainingArguments:
+    """
+    Arguments pertaining to what data we are going to input our model for training and eval.
+    """
+
+    data_path: Optional[str] = field(
+        default="../data",
+        metadata={"help": "data path"},
+    )
+
+    context_path: Optional[str] = field(
+        default="wikipedia_documents.json",
+        metadata={"help": "data path"},
+    )
+
+    dataset_name: Optional[str] = field(
+        default="../data/train_dataset",
+        metadata={"help": "The name of the dataset to use."},
+    )
+    overwrite_cache: bool = field(
+        default=False,
+        metadata={"help": "Overwrite the cached training and evaluation sets"},
+    )
+    preprocessing_num_workers: Optional[int] = field(
+        default=None,
+        metadata={"help": "The number of processes to use for the preprocessing."},
+    )
+    max_seq_length: int = field(
+        default=384,
+        metadata={
+            "help": "The maximum total input sequence length after tokenization. Sequences longer "
+            "than this will be truncated, sequences shorter will be padded."
+        },
+    )
+    pad_to_max_length: bool = field(
+        default=False,
+        metadata={
+            "help": "Whether to pad all samples to `max_seq_length`. "
+            "If False, will pad the samples dynamically when batching to the maximum length in the batch (which can "
+            "be faster on GPU but will be slower on TPU)."
+        },
+    )
+    doc_stride: int = field(
+        default=128,
+        metadata={
+            "help": "When splitting up a long document into chunks, how much stride to take between chunks."
+        },
+    )
+    max_answer_length: int = field(
+        default=30,
+        metadata={
+            "help": "The maximum length of an answer that can be generated. This is needed because the start "
+            "and end predictions are not conditioned on one another."
+        },
+    )
+    eval_retrieval: bool = field(
+        default=True,
+        metadata={"help": "Whether to run passage retrieval using sparse embedding."},
+    )
+    num_clusters: int = field(
+        default=64, metadata={"help": "Define how many clusters to use for faiss."}
+    )
+    top_k_retrieval: int = field(
+        default=10,
+        metadata={
+            "help": "Define how many top-k passages to retrieve based on similarity."
+        },
+    )
+    use_faiss: bool = field(
+        default=False, metadata={"help": "Whether to build with faiss"}
+    )
+    do_retrieval_example: bool = field(
+        default=False, metadata={"help": "To Show retrieval example"}
+    )
+    pretrain_dense_encoder: bool = field(
+        default=False, metadata={"help": "whether to pretrain dense encoder"}
+    )
+
+    do_train_dense_retrieval: bool = field(
+        default=False, metadata={"help": "To Train Dense retrieval"}
+    )
+
+    use_pretrained_dense_encoder: bool = field(
+        default=False, metadata={"help": "use pretrained dense encoder"}
+    )
+
+    p_with_n_num: int = field(
+        default=20,
+        metadata={
+            "help": "When Train Dense retrieval, input positive and negative passage num per one question"
+        },
+    )
+    pretrain_max_dataset_num: int = field(
+        default=10000,
+        metadata={"help": "Dense Retrieval를 pretrain할 때 사용할 ict dataset의 question의 갯수"},
+    )
+
+    merge_context_num: int = field(
+        default=3,
+        metadata={"help": "top-1 부터 top-num까지 context merge한 결과를 누적하여 데이터셋으로 저장"},
+    )
+
+    do_preprocessing: bool = field(
+        default=False,
+        metadata={"help": "Whether to remove other characters in preprocessing"},
+    )
+
+    do_postprocessing: bool = field(
+        default=False,
+        metadata={
+            "help": "Whether to remove ending pos starting with J in postprocessing"
+        },
+    )