--- conflicted
+++ resolved
@@ -26,11 +26,8 @@
     DatasetDict,
 )
 
-<<<<<<< HEAD
-=======
 from transformers import AutoTokenizer
 
->>>>>>> 43de3aeb
 
 @contextmanager
 def timer(name):
