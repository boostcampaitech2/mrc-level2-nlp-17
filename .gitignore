data
<<<<<<< HEAD
models
wandb
=======
>>>>>>> 5dc1cf9c
.local
.profile
.idea

# Created by https://www.toptal.com/developers/gitignore/api/python,pycharm+iml
# Edit at https://www.toptal.com/developers/gitignore?templates=python,pycharm+iml

### PyCharm+iml ###
# Covers JetBrains IDEs: IntelliJ, RubyMine, PhpStorm, AppCode, PyCharm, CLion, Android Studio, WebStorm and Rider
# Reference: https://intellij-support.jetbrains.com/hc/en-us/articles/206544839

# User-specific stuff
.idea/**/workspace.xml
.idea/**/tasks.xml
.idea/**/usage.statistics.xml
.idea/**/dictionaries
.idea/**/shelf

# AWS User-specific
.idea/**/aws.xml

# Generated files
.idea/**/contentModel.xml

# Sensitive or high-churn files
.idea/**/dataSources/
.idea/**/dataSources.ids
.idea/**/dataSources.local.xml
.idea/**/sqlDataSources.xml
.idea/**/dynamic.xml
.idea/**/uiDesigner.xml
.idea/**/dbnavigator.xml

# Gradle
.idea/**/gradle.xml
.idea/**/libraries

# Gradle and Maven with auto-import
# When using Gradle or Maven with auto-import, you should exclude module files,
# since they will be recreated, and may cause churn.  Uncomment if using
# auto-import.
# .idea/artifacts
# .idea/compiler.xml
# .idea/jarRepositories.xml
# .idea/modules.xml
# .idea/*.iml
# .idea/modules
# *.iml
# *.ipr

# CMake
cmake-build-*/

# Mongo Explorer plugin
.idea/**/mongoSettings.xml

# File-based project format
*.iws

# IntelliJ
out/

# mpeltonen/sbt-idea plugin
.idea_modules/

# JIRA plugin
atlassian-ide-plugin.xml

# Cursive Clojure plugin
.idea/replstate.xml

# Crashlytics plugin (for Android Studio and IntelliJ)
com_crashlytics_export_strings.xml
crashlytics.properties
crashlytics-build.properties
fabric.properties

# Editor-based Rest Client
.idea/httpRequests

# Android studio 3.1+ serialized cache file
.idea/caches/build_file_checksums.ser

### PyCharm+iml Patch ###
# Reason: https://github.com/joeblau/gitignore.io/issues/186#issuecomment-249601023

*.iml
modules.xml
.idea/misc.xml
*.ipr

### Python ###
# Byte-compiled / optimized / DLL files
__pycache__/
*.py[cod]
*$py.class

# C extensions
*.so

# Distribution / packaging
.Python
build/
develop-eggs/
dist/
downloads/
eggs/
.eggs/
lib/
lib64/
parts/
sdist/
var/
wheels/
share/python-wheels/
*.egg-info/
.installed.cfg
*.egg
MANIFEST

# PyInstaller
#  Usually these files are written by a python script from a template
#  before PyInstaller builds the exe, so as to inject date/other infos into it.
*.manifest
*.spec

# Installer logs
pip-log.txt
pip-delete-this-directory.txt

# Unit test / coverage reports
htmlcov/
.tox/
.nox/
.coverage
.coverage.*
.cache
nosetests.xml
coverage.xml
*.cover
*.py,cover
.hypothesis/
.pytest_cache/
cover/

# Translations
*.mo
*.pot

# Django stuff:
*.log
local_settings.py
db.sqlite3
db.sqlite3-journal

# Flask stuff:
instance/
.webassets-cache

# Scrapy stuff:
.scrapy

# Sphinx documentation
docs/_build/

# PyBuilder
.pybuilder/
target/

# Jupyter Notebook
.ipynb_checkpoints
.jupyter

# IPython
profile_default/
ipython_config.py

# pyenv
#   For a library or package, you might want to ignore these files since the code is
#   intended to run in multiple environments; otherwise, check them in:
# .python-version

# pipenv
#   According to pypa/pipenv#598, it is recommended to include Pipfile.lock in version control.
#   However, in case of collaboration, if having platform-specific dependencies or dependencies
#   having no cross-platform support, pipenv may install dependencies that don't work, or not
#   install all needed dependencies.
#Pipfile.lock

# PEP 582; used by e.g. github.com/David-OConnor/pyflow
__pypackages__/

# Celery stuff
celerybeat-schedule
celerybeat.pid

# SageMath parsed files
*.sage.py

# Environments
.env
.venv
env/
venv/
ENV/
env.bak/
venv.bak/

# Spyder project settings
.spyderproject
.spyproject

# Rope project settings
.ropeproject

# mkdocs documentation
/site

# mypy
.mypy_cache/
.dmypy.json
dmypy.json

# Pyre type checker
.pyre/

# pytype static type analyzer
.pytype/

# Cython debug symbols
cython_debug/

# End of https://www.toptal.com/developers/gitignore/api/python,pycharm+iml<|MERGE_RESOLUTION|>--- conflicted
+++ resolved
@@ -1,9 +1,6 @@
 data
-<<<<<<< HEAD
 models
 wandb
-=======
->>>>>>> 5dc1cf9c
 .local
 .profile
 .idea
